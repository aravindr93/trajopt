# Trajectory Optimization Algorithms
<<<<<<< HEAD
This package contains trajectory optimization algorithms meant predominantly for continuous control taks (simulated with [MuJoCo](http://www.mujoco.org/)).

# Installation
The main package dependencies are `MuJoCo` and `mjrl`. See [setup-instructions](https://github.com/aravindr93/mjrl/tree/master/setup) to get a working conda environment and setup dependencies.
=======
This package contains trajectory optimization algorithms that are predominantly meant for continuous control taks (simulated with [MuJoCo](http://www.mujoco.org/)).

# Installation
The main package dependencies are `python>=3.5`, `gym`, `mujoco_py`, and `numpy`. The algorithms assume an environment abstraction similar to [`mj_envs`](https://github.com/vikashplus/mj_envs), which builds on top of the `gym` abstraction.
>>>>>>> b3422b58

After [`mujoco_py`](https://github.com/openai/mujoco-py) has been installed, the package can be used by either adding to path as:
```
export PYTHONPATH=<path/to/trajopt>$PYTHONPATH
```
or through the pip install module
```
$ cd trajopt
$ pip install -e .
```
The tricky part of the installation is likely to be `mujoco_py`. Please see [instructions and known issues](https://github.com/aravindr93/mjrl/tree/master/setup) for help.

<<<<<<< HEAD
# API and example usage
The algorithms assume an environment abstraction similar to OpenAI `gym`, but requires two additional functions to be able to run the algorithms provided here.
- `get_env_state()` should return a dictionary with all the information required to reconstruct the scene and dynamics. For most use cases, this can just be the `qpos` and `qvel`. However, in some cases, additional information may be required to construct scene and dynamics. For example, in multi-goal RL, we can represent virtual goals using sites as opposed to real joints.
- `set_env_state(state_dict)` should take in a dictionary, and use the contents of the dictionary to recreate the scene specified by the dictionary.
The example [reacher environment](https://github.com/aravindr93/trajopt/blob/redesign/trajopt/envs/reacher_env.py) has an illustrative.

For using the algorithm to run an example, see illustrative examples in [`examples`](https://github.com/aravindr93/trajopt/tree/master/examples).
=======
# Example Usage
See this directory for illustrative examples: [`trajopt/sandbox/examples`](https://github.com/aravindr93/trajopt/tree/master/trajopt/sandbox/examples).
>>>>>>> b3422b58

# Bibliography
If you find the package useful, please cite the following paper.
```
@INPROCEEDINGS{Lowrey-ICLR-19,
    AUTHOR    = {Kendall Lowrey AND Aravind Rajeswaran AND Sham Kakade AND 
                 Emanuel Todorov AND Igor Mordatch},
    TITLE     = "{Plan Online, Learn Offline: Efficient Learning and Exploration via Model-Based Control}",
    BOOKTITLE = {ICLR},
    YEAR      = {2019},
}
```
<|MERGE_RESOLUTION|>--- conflicted
+++ resolved
@@ -1,15 +1,8 @@
 # Trajectory Optimization Algorithms
-<<<<<<< HEAD
 This package contains trajectory optimization algorithms meant predominantly for continuous control taks (simulated with [MuJoCo](http://www.mujoco.org/)).
 
 # Installation
 The main package dependencies are `MuJoCo` and `mjrl`. See [setup-instructions](https://github.com/aravindr93/mjrl/tree/master/setup) to get a working conda environment and setup dependencies.
-=======
-This package contains trajectory optimization algorithms that are predominantly meant for continuous control taks (simulated with [MuJoCo](http://www.mujoco.org/)).
-
-# Installation
-The main package dependencies are `python>=3.5`, `gym`, `mujoco_py`, and `numpy`. The algorithms assume an environment abstraction similar to [`mj_envs`](https://github.com/vikashplus/mj_envs), which builds on top of the `gym` abstraction.
->>>>>>> b3422b58
 
 After [`mujoco_py`](https://github.com/openai/mujoco-py) has been installed, the package can be used by either adding to path as:
 ```
@@ -22,18 +15,14 @@
 ```
 The tricky part of the installation is likely to be `mujoco_py`. Please see [instructions and known issues](https://github.com/aravindr93/mjrl/tree/master/setup) for help.
 
-<<<<<<< HEAD
 # API and example usage
 The algorithms assume an environment abstraction similar to OpenAI `gym`, but requires two additional functions to be able to run the algorithms provided here.
 - `get_env_state()` should return a dictionary with all the information required to reconstruct the scene and dynamics. For most use cases, this can just be the `qpos` and `qvel`. However, in some cases, additional information may be required to construct scene and dynamics. For example, in multi-goal RL, we can represent virtual goals using sites as opposed to real joints.
 - `set_env_state(state_dict)` should take in a dictionary, and use the contents of the dictionary to recreate the scene specified by the dictionary.
 The example [reacher environment](https://github.com/aravindr93/trajopt/blob/redesign/trajopt/envs/reacher_env.py) has an illustrative.
 
-For using the algorithm to run an example, see illustrative examples in [`examples`](https://github.com/aravindr93/trajopt/tree/master/examples).
-=======
 # Example Usage
-See this directory for illustrative examples: [`trajopt/sandbox/examples`](https://github.com/aravindr93/trajopt/tree/master/trajopt/sandbox/examples).
->>>>>>> b3422b58
+See this directory for illustrative examples: [`trajopt/examples`](https://github.com/aravindr93/trajopt/tree/master/examples).
 
 # Bibliography
 If you find the package useful, please cite the following paper.
@@ -45,4 +34,4 @@
     BOOKTITLE = {ICLR},
     YEAR      = {2019},
 }
-```
+```